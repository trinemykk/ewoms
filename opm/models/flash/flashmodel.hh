// -*- mode: C++; tab-width: 4; indent-tabs-mode: nil; c-basic-offset: 4 -*-
// vi: set et ts=4 sw=4 sts=4:
/*
  This file is part of the Open Porous Media project (OPM).

  OPM is free software: you can redistribute it and/or modify
  it under the terms of the GNU General Public License as published by
  the Free Software Foundation, either version 2 of the License, or
  (at your option) any later version.

  OPM is distributed in the hope that it will be useful,
  but WITHOUT ANY WARRANTY; without even the implied warranty of
  MERCHANTABILITY or FITNESS FOR A PARTICULAR PURPOSE.  See the
  GNU General Public License for more details.

  You should have received a copy of the GNU General Public License
  along with OPM.  If not, see <http://www.gnu.org/licenses/>.

  Consult the COPYING file in the top-level source directory of this
  module for the precise wording of the license and the list of
  copyright holders.
*/
/*!
 * \file
 *
 * \copydoc Opm::FlashModel
 */
#ifndef EWOMS_FLASH_MODEL_HH
#define EWOMS_FLASH_MODEL_HH

#include <opm/material/densead/Math.hpp>

#include "flashproperties.hh"
#include "flashprimaryvariables.hh"
#include "flashlocalresidual.hh"
#include "flashratevector.hh"
#include "flashboundaryratevector.hh"
#include "flashintensivequantities.hh"
#include "flashextensivequantities.hh"
#include "flashindices.hh"

#include <opm/models/common/multiphasebasemodel.hh>
#include <opm/models/common/energymodule.hh>
#include <opm/models/io/vtkcompositionmodule.hh>
#include <opm/models/io/vtkenergymodule.hh>
#include <opm/models/io/vtkdiffusionmodule.hh>
#include <opm/material/fluidmatrixinteractions/NullMaterial.hpp>
#include <opm/material/fluidmatrixinteractions/MaterialTraits.hpp>
#include <opm/material/constraintsolvers/NcpFlash.hpp>

#include <sstream>
#include <string>

namespace Opm {
template <class TypeTag>
class FlashModel;
}

namespace Opm::Properties {

namespace TTag {
//! The type tag for the isothermal single phase problems
struct FlashModel { using InheritsFrom = std::tuple<VtkDiffusion,
                                                    VtkEnergy,
                                                    VtkComposition,
                                                    MultiPhaseBaseModel>; };
} // namespace TTag

//! Use the FlashLocalResidual function for the flash model
template<class TypeTag>
struct LocalResidual<TypeTag, TTag::FlashModel> { using type = Opm::FlashLocalResidual<TypeTag>; };

//! Use the NCP flash solver by default
template<class TypeTag>
struct FlashSolver<TypeTag, TTag::FlashModel>
{ using type = Opm::NcpFlash<GetPropType<TypeTag, Properties::Scalar>,
                             GetPropType<TypeTag, Properties::FluidSystem>>; };

//! Let the flash solver choose its tolerance by default
template<class TypeTag>
struct FlashTolerance<TypeTag, TTag::FlashModel>
{
    using type = GetPropType<TypeTag, Scalar>;
    static constexpr type value = -1.0;
};

//! the Model property
template<class TypeTag>
struct Model<TypeTag, TTag::FlashModel> { using type = Opm::FlashModel<TypeTag>; };

//! the PrimaryVariables property
template<class TypeTag>
struct PrimaryVariables<TypeTag, TTag::FlashModel> { using type = Opm::FlashPrimaryVariables<TypeTag>; };

//! the RateVector property
template<class TypeTag>
struct RateVector<TypeTag, TTag::FlashModel> { using type = Opm::FlashRateVector<TypeTag>; };

//! the BoundaryRateVector property
template<class TypeTag>
struct BoundaryRateVector<TypeTag, TTag::FlashModel> { using type = Opm::FlashBoundaryRateVector<TypeTag>; };

//! the IntensiveQuantities property
template<class TypeTag>
struct IntensiveQuantities<TypeTag, TTag::FlashModel> { using type = Opm::FlashIntensiveQuantities<TypeTag>; };

//! the ExtensiveQuantities property
template<class TypeTag>
struct ExtensiveQuantities<TypeTag, TTag::FlashModel> { using type = Opm::FlashExtensiveQuantities<TypeTag>; };

//! The indices required by the flash-baseed isothermal compositional model
template<class TypeTag>
struct Indices<TypeTag, TTag::FlashModel> { using type = Opm::FlashIndices<TypeTag, /*PVIdx=*/0>; };

// The updates of intensive quantities tend to be _very_ expensive for this
// model, so let's try to minimize the number of required ones
template<class TypeTag>
struct EnableIntensiveQuantityCache<TypeTag, TTag::FlashModel> { static constexpr bool value = true; };

// since thermodynamic hints are basically free if the cache for intensive quantities is
// enabled, and this model usually shows quite a performance improvment if they are
// enabled, let's enable them by default.
template<class TypeTag>
struct EnableThermodynamicHints<TypeTag, TTag::FlashModel> { static constexpr bool value = true; };

// disable molecular diffusion by default
template<class TypeTag>
struct EnableDiffusion<TypeTag, TTag::FlashModel> { static constexpr bool value = false; };

//! Disable the energy equation by default
template<class TypeTag>
struct EnableEnergy<TypeTag, TTag::FlashModel> { static constexpr bool value = false; };

} // namespace Opm::Properties

namespace Opm {

/*!
 * \ingroup FlashModel
 *
 * \brief A compositional multi-phase model based on flash-calculations
 *
 * This model assumes a flow of \f$M \geq 1\f$ fluid phases
 * \f$\alpha\f$, each of which is assumed to be a mixture \f$N \geq
 * M\f$ chemical species (denoted by the upper index \f$\kappa\f$).
 *
 * By default, the standard multi-phase Darcy approach is used to determine
 * the velocity, i.e.
 * \f[
 * \mathbf{v}_\alpha =
 * - \frac{k_{r\alpha}}{\mu_\alpha} \mathbf{K}
 * \left(\mathbf{grad}\, p_\alpha
 *       - \varrho_{\alpha} \mathbf{g} \right) \;,
 * \f]
 * although the actual approach which is used can be specified via the
 * \c FluxModule property. For example, the velocity model can by
 * changed to the Forchheimer approach by
 * \code
 * template<class TypeTag>
struct FluxModule<TypeTag, TTag::MyProblemTypeTag> { using type = Opm::ForchheimerFluxModule<TypeTag>; };
 * \endcode
 *
 * The core of the model is the conservation mass of each component by
 * means of the equation
 * \f[
 * \sum_\alpha \frac{\partial\;\phi c_\alpha^\kappa S_\alpha }{\partial t}
 * - \sum_\alpha \mathrm{div} \left\{ c_\alpha^\kappa \mathbf{v}_\alpha \right\}
 * - q^\kappa = 0 \;.
 * \f]
 *
 * To determine the quanties that occur in the equations above, this
 * model uses <i>flash calculations</i>. A flash solver starts with
 * the total mass or molar mass per volume for each component and,
 * calculates the compositions, saturations and pressures of all
 * phases at a given temperature. For this the flash solver has to use
 * some model assumptions internally. (Often these are the same
 * primary variable switching or NCP assumptions as used by the other
 * fully implicit compositional multi-phase models provided by eWoms.)
 *
 * Using flash calculations for the flow model has some disadvantages:
 * - The accuracy of the flash solver needs to be sufficient to
 *   calculate the parital derivatives using numerical differentiation
 *   which are required for the Newton scheme.
 * - Flash calculations tend to be quite computationally expensive and
 *   are often numerically unstable.
 *
 * It is thus adviced to increase the target tolerance of the Newton
 * scheme or a to use type for scalar values which exhibits higher
 * precision than the standard \c double (e.g. \c quad) if this model
 * ought to be used.
 *
 * The model uses the following primary variables:
 * - The total molar concentration of each component:
 *   \f$c^\kappa = \sum_\alpha S_\alpha x_\alpha^\kappa \rho_{mol, \alpha}\f$
 * - The absolute temperature $T$ in Kelvins if the energy equation enabled.
 */
template <class TypeTag>
class FlashModel
    : public MultiPhaseBaseModel<TypeTag>
{
    using ParentType = MultiPhaseBaseModel<TypeTag>;

    using Scalar = GetPropType<TypeTag, Properties::Scalar>;
    using FluidSystem = GetPropType<TypeTag, Properties::FluidSystem>;
    using Simulator = GetPropType<TypeTag, Properties::Simulator>;

    using Indices = GetPropType<TypeTag, Properties::Indices>;

<<<<<<< HEAD
    enum { numComponents = GET_PROP_VALUE(TypeTag, NumComponents) };
    enum { enableDiffusion = GET_PROP_VALUE(TypeTag, EnableDiffusion) };
    enum { enableEnergy = GET_PROP_VALUE(TypeTag, EnableEnergy) };
    enum {pressure0Idx = Indices::pressure0Idx};
=======
    enum { numComponents = getPropValue<TypeTag, Properties::NumComponents>() };
    enum { enableDiffusion = getPropValue<TypeTag, Properties::EnableDiffusion>() };
    enum { enableEnergy = getPropValue<TypeTag, Properties::EnableEnergy>() };
>>>>>>> b1c9c49f


    using EnergyModule = Opm::EnergyModule<TypeTag, enableEnergy>;

public:
    FlashModel(Simulator& simulator)
        : ParentType(simulator)
    {}

    /*!
     * \brief Register all run-time parameters for the immiscible model.
     */
    static void registerParameters()
    {
        ParentType::registerParameters();

        // register runtime parameters of the VTK output modules
        Opm::VtkCompositionModule<TypeTag>::registerParameters();

        if (enableDiffusion)
            Opm::VtkDiffusionModule<TypeTag>::registerParameters();

        if (enableEnergy)
            Opm::VtkEnergyModule<TypeTag>::registerParameters();

        EWOMS_REGISTER_PARAM(TypeTag, Scalar, FlashTolerance,
                             "The maximum tolerance for the flash solver to "
                             "consider the solution converged");
    }

    /*!
     * \copydoc FvBaseDiscretization::name
     */
    static std::string name()
    { return "flash"; }

    /*!
     * \copydoc FvBaseDiscretization::primaryVarName
     */
    std::string primaryVarName(unsigned pvIdx) const
    {
        const std::string& tmp = EnergyModule::primaryVarName(pvIdx);
        if (tmp != "")
            return tmp;

        std::ostringstream oss;
        if (Indices::z0Idx <= pvIdx && pvIdx < Indices::z0Idx + numComponents-1)
            oss << "z_" << FluidSystem::componentName(/*compIdx=*/pvIdx- Indices::z0Idx);
        else if (pvIdx==pressure0Idx)
            oss << "pressure_" << FluidSystem::phaseName(0);
        else
            assert(false);

        return oss.str();
    }

    /*!
     * \copydoc FvBaseDiscretization::eqName
     */
    std::string eqName(unsigned eqIdx) const
    {
        const std::string& tmp = EnergyModule::eqName(eqIdx);
        if (tmp != "")
            return tmp;

        std::ostringstream oss;
        if (Indices::conti0EqIdx <= eqIdx && eqIdx < Indices::conti0EqIdx
                                                     + numComponents) {
            unsigned compIdx = eqIdx - Indices::conti0EqIdx;
            oss << "continuity^" << FluidSystem::componentName(compIdx);
        }
        else
            assert(false);

        return oss.str();
    }

    /*!
     * \copydoc FvBaseDiscretization::primaryVarWeight
     */
    Scalar primaryVarWeight(unsigned globalDofIdx, unsigned pvIdx) const
    {
        Scalar tmp = EnergyModule::primaryVarWeight(*this, globalDofIdx, pvIdx);
        if (tmp > 0)
            return tmp;

        if (pvIdx == pressure0Idx)
            return 1e-6;
        return 1;

    }

    /*!
     * \copydoc FvBaseDiscretization::eqWeight
     */
    Scalar eqWeight(unsigned globalDofIdx, unsigned eqIdx) const
    {
        Scalar tmp = EnergyModule::eqWeight(*this, globalDofIdx, eqIdx);
        if (tmp > 0)
            return tmp;

        unsigned compIdx = eqIdx - Indices::conti0EqIdx;

        // make all kg equal
        return FluidSystem::molarMass(compIdx);
    }

    void registerOutputModules_()
    {
        ParentType::registerOutputModules_();

        // add the VTK output modules which are meaningful for the model
        this->addOutputModule(new Opm::VtkCompositionModule<TypeTag>(this->simulator_));
        if (enableDiffusion)
            this->addOutputModule(new Opm::VtkDiffusionModule<TypeTag>(this->simulator_));
        if (enableEnergy)
            this->addOutputModule(new Opm::VtkEnergyModule<TypeTag>(this->simulator_));
    }
};

} // namespace Opm

#endif<|MERGE_RESOLUTION|>--- conflicted
+++ resolved
@@ -206,16 +206,9 @@
 
     using Indices = GetPropType<TypeTag, Properties::Indices>;
 
-<<<<<<< HEAD
-    enum { numComponents = GET_PROP_VALUE(TypeTag, NumComponents) };
-    enum { enableDiffusion = GET_PROP_VALUE(TypeTag, EnableDiffusion) };
-    enum { enableEnergy = GET_PROP_VALUE(TypeTag, EnableEnergy) };
-    enum {pressure0Idx = Indices::pressure0Idx};
-=======
     enum { numComponents = getPropValue<TypeTag, Properties::NumComponents>() };
     enum { enableDiffusion = getPropValue<TypeTag, Properties::EnableDiffusion>() };
     enum { enableEnergy = getPropValue<TypeTag, Properties::EnableEnergy>() };
->>>>>>> b1c9c49f
 
 
     using EnergyModule = Opm::EnergyModule<TypeTag, enableEnergy>;
@@ -262,10 +255,10 @@
             return tmp;
 
         std::ostringstream oss;
-        if (Indices::z0Idx <= pvIdx && pvIdx < Indices::z0Idx + numComponents-1)
-            oss << "z_" << FluidSystem::componentName(/*compIdx=*/pvIdx- Indices::z0Idx);
-        else if (pvIdx==pressure0Idx)
-            oss << "pressure_" << FluidSystem::phaseName(0);
+        if (Indices::cTot0Idx <= pvIdx && pvIdx < Indices::cTot0Idx
+                                                  + numComponents)
+            oss << "c_tot," << FluidSystem::componentName(/*compIdx=*/pvIdx
+                                                          - Indices::cTot0Idx);
         else
             assert(false);
 
@@ -302,10 +295,14 @@
         if (tmp > 0)
             return tmp;
 
-        if (pvIdx == pressure0Idx)
-            return 1e-6;
-        return 1;
-
+        unsigned compIdx = pvIdx - Indices::cTot0Idx;
+
+        // make all kg equal. also, divide the weight of all total
+        // compositions by 100 to make the relative errors more
+        // comparable to the ones of the other models (at 10% porosity
+        // the medium is fully saturated with water at atmospheric
+        // conditions if 100 kg/m^3 are present!)
+        return FluidSystem::molarMass(compIdx) / 100.0;
     }
 
     /*!
