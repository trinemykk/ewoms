--- conflicted
+++ resolved
@@ -52,7 +52,7 @@
 #include <ewoms/aux/baseauxiliarymodule.hh>
 
 #include <opm/material/common/MathToolbox.hpp>
-#include <opm/material/common/Exceptions.hpp>
+#include <opm/common/Exceptions.hpp>
 
 #include <dune/common/fvector.hh>
 #include <dune/common/fmatrix.hh>
@@ -350,7 +350,6 @@
 #endif
         , enableGridAdaptation_( EWOMS_GET_PARAM(TypeTag, bool, EnableGridAdaptation) )
     {
-<<<<<<< HEAD
 #if HAVE_DUNE_FEM
         if( enableGridAdaptation_ && ! Dune::Fem::Capabilities::isLocallyAdaptive< Grid >::v )
         {
@@ -359,27 +358,22 @@
         }
 #else
         if (enableGridAdaptation_)
-            OPM_THROW(Opm::NotAvailable,
+            OPM_THROW(Opm::NotImplemented,
                       "Grid adaptation currently requires the presence of the dune-fem module");
 #endif
         bool isEcfv = std::is_same<Discretization, EcfvDiscretization<TypeTag> >::value;
         if (enableGridAdaptation_ && !isEcfv)
-            OPM_THROW(Opm::NotAvailable,
+            OPM_THROW(Opm::NotImplemented,
                       "Grid adaptation currently only works for the element-centered finite "
                       "volume discretization (is: " << Dune::className<Discretization>() << ")");
 
+        enableStorageCache_ = EWOMS_GET_PARAM(TypeTag, bool, EnableStorageCache);
+
         asImp_().updateBoundary_();
 
+        const unsigned nDofs = asImp_().numGridDof();
         for (int timeIdx = 0; timeIdx < historySize; ++timeIdx) {
             solution_[ timeIdx ].reset( new DiscreteFunction( "solution", space_ ) );
-=======
-        enableStorageCache_ = EWOMS_GET_PARAM(TypeTag, bool, EnableStorageCache);
-
-        asImp_().updateBoundary_();
-
-        unsigned nDofs = asImp_().numGridDof();
-        for (unsigned timeIdx = 0; timeIdx < historySize; ++timeIdx) {
-            solution_[timeIdx].resize(nDofs);
 
             if (storeIntensiveQuantities()) {
                 intensiveQuantityCache_[timeIdx].resize(nDofs);
@@ -388,7 +382,6 @@
 
             if (enableStorageCache_)
                 storageCache_[timeIdx].resize(nDofs);
->>>>>>> 64a33524
         }
 
 #if HAVE_DUNE_FEM
@@ -558,13 +551,8 @@
 
         // also set the solution of the "previous" time steps to the
         // initial solution.
-<<<<<<< HEAD
         for (int timeIdx = 1; timeIdx < historySize; ++timeIdx)
             solution(timeIdx) = solution(/*timeIdx=*/0);
-=======
-        for (unsigned timeIdx = 1; timeIdx < historySize; ++timeIdx)
-            solution_[timeIdx] = solution_[/*timeIdx=*/0];
->>>>>>> 64a33524
 
         simulator_.problem().initialSolutionApplied();
     }
@@ -1031,20 +1019,14 @@
      *
      * \param timeIdx The index of the solution used by the time discretization.
      */
-<<<<<<< HEAD
     const SolutionVector &solution(int timeIdx) const
     {
         return solution_[timeIdx]->blockVector();
     }
-=======
-    const SolutionVector &solution(unsigned timeIdx) const
-    { return solution_[timeIdx]; }
->>>>>>> 64a33524
 
     /*!
      * \copydoc solution(int) const
      */
-<<<<<<< HEAD
     SolutionVector &solution(int timeIdx)
     {
         return solution_[timeIdx]->blockVector();
@@ -1058,10 +1040,6 @@
     {
         return solution_[timeIdx]->blockVector();
     }
-=======
-    SolutionVector &solution(unsigned timeIdx)
-    { return solution_[timeIdx]; }
->>>>>>> 64a33524
 
   public:
     /*!
@@ -1267,12 +1245,8 @@
         intensiveQuantityCache_[/*timeIdx=*/0] = intensiveQuantityCache_[/*timeIdx=*/1];
         intensiveQuantityCacheUpToDate_[/*timeIdx=*/0] = intensiveQuantityCacheUpToDate_[/*timeIdx=*/1];
 
-<<<<<<< HEAD
         solution(/*timeIdx=*/0) = solution(/*timeIdx=*/1);
-        linearizer_->relinearizeAll();
-=======
-        solution_[/*timeIdx=*/0] = solution_[/*timeIdx=*/1];
->>>>>>> 64a33524
+        // linearizer_->relinearizeAll();
     }
 
     /*!
@@ -1348,13 +1322,8 @@
             OPM_THROW(std::runtime_error, "Could not serialize degree of freedom " << dofIdx);
         }
 
-<<<<<<< HEAD
         for (int eqIdx = 0; eqIdx < numEq; ++eqIdx) {
             outstream << solution(/*timeIdx=*/0)[dofIdx][eqIdx] << " ";
-=======
-        for (unsigned eqIdx = 0; eqIdx < numEq; ++eqIdx) {
-            outstream << solution_[/*timeIdx=*/0][dofIdx][eqIdx] << " ";
->>>>>>> 64a33524
         }
     }
 
@@ -1644,21 +1613,15 @@
         auxEqModules_.push_back(auxMod);
 
         // resize the solutions
-<<<<<<< HEAD
         if( enableGridAdaptation_ &&  ! std::is_same< DiscreteFunction, BlockVectorWrapper >:: value )
         {
-            OPM_THROW(Opm::NotAvailable,
+            OPM_THROW(Opm::NotImplemented,
                       "Problems which require auxiliary modules cannot be used in conjunction "
                       "with dune-fem");
         }
         const size_t nDofs = numTotalDof();
         for (int timeIdx = 0; timeIdx < historySize; ++timeIdx) {
             solution(timeIdx).resize(nDofs);
-=======
-        unsigned nDof = numTotalDof();
-        for (unsigned timeIdx = 0; timeIdx < historySize; ++timeIdx) {
-            solution_[timeIdx].resize(nDof);
->>>>>>> 64a33524
         }
 
         auxMod->applyInitial();
@@ -1699,6 +1662,7 @@
 protected:
     void resizeAndResetIntensiveQuantitiesCache_()
     {
+        /*
         if (storeIntensiveQuantities_()) {
             const int nDofs = asImp_().numGridDof();
             for( int timeIdx=0; timeIdx<historySize; ++timeIdx )
@@ -1709,6 +1673,7 @@
                          intensiveQuantityCacheUpToDate_[timeIdx].end(), false );
             }
         }
+        */
     }
     template <class Context>
     void supplementInitialSolution_(PrimaryVariables &priVars,
@@ -1821,12 +1786,9 @@
     std::vector<Scalar> dofTotalVolume_;
     std::vector<bool> isLocalDof_;
 
-<<<<<<< HEAD
     bool enableGridAdaptation_;
-=======
     mutable GlobalEqVector storageCache_[historySize];
     bool enableStorageCache_;
->>>>>>> 64a33524
 };
 } // namespace Ewoms
 
